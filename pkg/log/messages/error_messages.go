--- conflicted
+++ resolved
@@ -57,11 +57,6 @@
 const CSPFK038E string = "CSPFK038E Retransmission backoff exhausted"
 const CSPFK039E string = "CSPFK039E Secrets Provider for Kubernetes failed to update Kubernetes Secrets"
 
-<<<<<<< HEAD
-// Push to File
-const CSPFK051E string = "CSPFK051E Failed to unmarshal Push-to-File secrets. Reason: %s"
-const CSPFK052E string = "CSPFK052E Unknown file format '%s'"
-=======
 // Annotations
 const CSPFK040E string = "CSPFK040E Failed to parse annotations file"
 const CSPFK041E string = "CSPFK041E Failed to open annotations file '%s'. Reason: %s"
@@ -74,4 +69,7 @@
 const CSPFK047E string = "CSPFK047E Secrets Provider in Push-to-File mode can only be configured with Pod annotations"
 const CSPFK048E string = "CSPFK048E Secrets Provider in K8s Secrets mode requires either the 'K8S_SECRETS' environment variable or 'conjur.org/k8s-secrets' Pod annotation"
 const CSPFK049E string = "CSPFK049E Failed to validate Pod annotations"
->>>>>>> a6649583
+
+// Push to File
+const CSPFK050E string = "CSPFK050E Failed to unmarshal Push-to-File secrets. Reason: %s"
+const CSPFK051E string = "CSPFK051E Unknown file format '%s'"